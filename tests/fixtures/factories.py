"""Factories for generating quasi-realistic NCBISource and NCBIGenbank data."""

from faker import Faker
from polyfactory import PostGenerated, Use
from polyfactory.decorators import post_generated
from polyfactory.factories.pydantic_factory import ModelFactory
from polyfactory.pytest_plugin import register_fixture
from pydantic.v1 import UUID4

from ref_builder.models import MolType, OTUMinimal
from ref_builder.ncbi.models import NCBIGenbank, NCBISource, NCBISourceMolType
from ref_builder.otu.models import IsolateBase, OTUBase
from ref_builder.plan import (
    Plan,
    Segment,
    SegmentName,
    SegmentRule,
)
from ref_builder.resources import RepoIsolate, RepoSequence
from ref_builder.utils import Accession, IsolateName, IsolateNameType
from tests.fixtures.providers import (
    AccessionProvider,
    BusinessProvider,
    OrganismProvider,
    SegmentProvider,
    SequenceProvider,
)

DNA_MOLTYPES = {
    NCBISourceMolType.GENOMIC_DNA,
    NCBISourceMolType.OTHER_DNA,
    NCBISourceMolType.UNASSIGNED_DNA,
}
"""NCBISourceMolTypes that map to MolType.DNA"""

RANDOM_SEED = 21
"""Factory random seed"""


class NCBISourceFactory(ModelFactory[NCBISource]):
    """NCBISource Factory with quasi-realistic data."""

    __faker__ = Faker()
    __random_seed__ = 10
    __faker__.add_provider(OrganismProvider)
    __faker__.add_provider(SegmentProvider)

    @classmethod
    def taxid(cls) -> int:
        """Taxon ID faker."""
        return cls.__faker__.random_int(1000, 999999)

    @classmethod
    def organism(cls) -> str:
        """Organism name faker."""
        return cls.__faker__.organism()

    @classmethod
    def host(cls) -> str:
        """Pathogen host name faker."""
        return cls.__faker__.host().capitalize()

    @classmethod
    def isolate(cls) -> str:
        """Raw isolate name faker."""
        if cls.__faker__.boolean(80):
            delimiter = cls.__faker__.random_element(["", "-", "_"])
            components = cls.__faker__.random_elements(
                [
                    cls.__faker__.country().replace(" ", ""),
                    cls.__faker__.last_name(),
                    cls.__faker__.country_code(),
                    str(cls.__faker__.random_int(0, 9)),
                    str(cls.__faker__.random_int(10, 99)),
                    str(cls.__faker__.random_int(100, 9999)),
                ],
                2,
                unique=True,
            )

            return delimiter.join(components)

        return ""

    @classmethod
    def segment(cls) -> str:
        """Raw segment name faker."""
        if cls.__faker__.boolean(80):
            return (
                cls.__faker__.segment_prefix()
                + cls.__faker__.segment_delimiter()
                + cls.__faker__.segment_key()
            )

        return cls.__faker__.segment_key()

    @classmethod
    def clone(cls) -> str:
        """Raw clone name faker."""
        delimiter = cls.__faker__.random_element(["-", "_", " ", "/"])
        if cls.__faker__.boolean(10):
            return delimiter.join(cls.__faker__.words(2))

        return ""

    @classmethod
    def strain(cls) -> str:
        """Raw strain name faker."""
        delimiter = cls.__faker__.random_element(["-", "_", " ", "/"])
        if cls.__faker__.boolean(10):
            return delimiter.join(cls.__faker__.words(2))

        return ""

    @classmethod
    def proviral(cls) -> bool:
        """Pseudorandom proviral flag."""
        return cls.__faker__.boolean(5)

    @post_generated
    @classmethod
    def macronuclear(cls, mol_type: NCBISourceMolType) -> bool:
        """Pseudorandom macronuclear flag for DNA records only."""
        if mol_type in DNA_MOLTYPES:
            return cls.__faker__.boolean(5)

        return False

    @post_generated
    @classmethod
    def focus(cls, mol_type: NCBISourceMolType) -> bool:
        """Pseudorandom focus flag for DNA records only.
        Mutually exclusive with transgenic.
        """
        if mol_type in DNA_MOLTYPES:
            return cls.__faker__.boolean(5)

        return False

    @post_generated
    @classmethod
    def transgenic(cls, focus: bool) -> bool:
        """Transgenic flag set to False if focus is True."""
        if focus and cls.__faker__.boolean(5):
            return not focus

        return False


class NCBIGenbankFactory(ModelFactory[NCBIGenbank]):
    """NCBIGenbank Factory with quasi-realistic data."""

    __faker__ = Faker()
    __faker__.add_provider(AccessionProvider)
    __faker__.add_provider(SequenceProvider)

    source = NCBISourceFactory

    @classmethod
    def accession(cls) -> str:
        """Raw accession faker."""
        return cls.__faker__.accession()

    @classmethod
    def sequence(cls) -> str:
        """Sequence faker."""
        return cls.__faker__.sequence()

    @post_generated
    @classmethod
    def accession_version(cls, accession: str) -> str:
        """Raw accession_version faker."""
        return f"{accession}.{cls.__faker__.random_int(1, 3)}"

    @post_generated
    @classmethod
    def organism(cls, source: NCBISource) -> str:
        """Match organism field to source.organism."""
        return source.organism

    @post_generated
    @classmethod
    def taxid(cls, source: NCBISource) -> int:
        """Match taxid field to source.taxid."""
        return source.taxid

    @post_generated
    @classmethod
    def moltype(cls, source: NCBISource) -> MolType:
        """Map moltype field to source.moltype equivalent."""
        if source.mol_type in DNA_MOLTYPES:
            return MolType.DNA

        try:
            return {
                NCBISourceMolType.GENOMIC_RNA: MolType.RNA,
                NCBISourceMolType.MRNA: MolType.MRNA,
                NCBISourceMolType.TRANSCRIBED_RNA: MolType.RNA,
                NCBISourceMolType.VIRAL_CRNA: MolType.CRNA,
                NCBISourceMolType.TRNA: MolType.TRNA,
                NCBISourceMolType.OTHER_RNA: MolType.RNA,
            }[source.mol_type]
        except KeyError as err:
            raise ValueError(
                f"Source moltype {source.mol_type} cannot be matched to MolType",
            ) from err

    @staticmethod
    def build_from_metadata(
        plan: Plan,
        moltype: MolType,
        name: str,
        taxid: int,
    ) -> list[NCBIGenbank]:
        """Return a list of mock records matching given OTU metadata."""
        source_moltype = None

        match moltype:
            case MolType.DNA:
                source_moltype = NCBISourceMolType.GENOMIC_DNA
            case MolType.RNA:
                source_moltype = NCBISourceMolType.GENOMIC_RNA
            case MolType.CRNA:
                source_moltype = NCBISourceMolType.VIRAL_CRNA
            case MolType.MRNA:
                source_moltype = NCBISourceMolType.MRNA
            case MolType.TRNA:
                source_moltype = NCBISourceMolType.TRANSCRIBED_RNA

        if source_moltype is None:
            raise ValueError(
                f"MolType {moltype} cannot be matched to NCBISourceMolType"
            )

        if plan.monopartite:
            source = NCBISourceFactory.build(
                moltype=source_moltype,
                organism=name,
                segment="",
                taxid=taxid,
            )

            return [NCBIGenbankFactory.build(source=source)]

        mock_records = []

        for segment in plan.required_segments:
            source = NCBISourceFactory.build(
                moltype=source_moltype,
                organism=name,
                segment=str(segment.name),
                taxid=taxid,
            )

            mock_records.append(NCBIGenbankFactory.build(source=source))

        return mock_records


def derive_acronym(_: str, values: dict[str, str]) -> str:
    """Derive an acronym from an OTU name."""
    name = values["name"]
    return "".join([part[0].upper() for part in name.split(" ")])


<<<<<<< HEAD
class SegmentFactory(ModelFactory[Segment]):
    """Segment Factory with quasi-realistic data."""

    __faker__ = Faker()

    __faker__.add_provider(SequenceProvider)
    __faker__.add_provider(SegmentProvider)

    __random_seed__ = RANDOM_SEED

    length = Use(__faker__.sequence_length)
    """Generate a quasi-realistic length for a sequence."""

    @classmethod
    def name(cls) -> SegmentName | None:
        """Generate a quasi-realistic segment name or null."""
        if cls.__faker__.random_int(0, 10) > 5:
            return SegmentName(
                prefix=cls.__faker__.random_element(["DNA", "RNA"]),
                key=cls.__faker__.segment_key(),
            )

        return None


class PlanFactory(ModelFactory[Plan]):
    """Plan Factory with quasi-realistic data."""

    __faker__ = Faker()

    __random_seed__ = RANDOM_SEED

    @classmethod
    def segments(cls) -> list[Segment]:
        """Return a set of quasi-realistic segments."""

        if cls.__faker__.random_int(0, 10) > 5:
            return [SegmentFactory.build(name=None, required=SegmentRule.REQUIRED)]

        segment_name_keys = "ABCDEF"

        mock_segments = []

        for i in range(cls.__faker__.random_int(2, 5)):
            mock_segments.append(
                SegmentFactory.build(
                    name=SegmentName(prefix="DNA", key=segment_name_keys[i]),
                    required=SegmentRule.REQUIRED,
                )
            )

        return mock_segments


@register_fixture
=======
class SequenceFactory(ModelFactory[RepoSequence]):
    """Sequence factory with quasi-realistic data."""

    __faker__ = Faker()

    __faker__.add_provider(AccessionProvider)
    __faker__.add_provider(BusinessProvider)
    __faker__.add_provider(SegmentProvider)
    __faker__.add_provider(SequenceProvider)

    id = Use(__faker__.uuid4, cast_to=None)
    """Generate a UUID."""

    definition = Use(__faker__.sentence)
    """Generate a mock sentence to serve as the definition field."""

    legacy_id = Use(__faker__.legacy_id)
    """Generate an 8-character unique identifier as used in virtool-cli."""

    segment = Use(__faker__.segment)
    """Generate a quasi-realistic mock segment string."""

    sequence = Use(__faker__.sequence)
    """Generate a quasi-realistic mock genomic sequence."""

    @classmethod
    def accession(cls) -> Accession:
        """Generate a quasi-realistic accession."""
        return Accession(key=cls.__faker__.accession(), version=1)


class IsolateFactory(ModelFactory[IsolateBase]):
    """Isolate factory with quasi-realistic data."""

    __faker__ = Faker()

    __faker__.add_provider(AccessionProvider)
    __faker__.add_provider(BusinessProvider)

    id = Use(__faker__.uuid4, cast_to=None)
    """Generate a UUID."""

    legacy_id = Use(__faker__.legacy_id)
    """Generate an 8-character unique identifier as used in virtool-cli."""

    @classmethod
    def name(cls) -> IsolateName:
        """Generate a quasi-realistic isolate name."""
        return IsolateName(
            type=IsolateNameType.ISOLATE,
            value=cls.__faker__.word(part_of_speech="noun").capitalize(),
        )

    @classmethod
    def sequences(cls) -> list[RepoSequence]:
        """Generate between 1 and 6 sequences with numerically sequential accessions."""
        sequence_count = cls.__faker__.random_int(1, 6)

        return [
            SequenceFactory.build(accession=Accession(key=accession, version=1))
            for accession in cls.__faker__.accessions(sequence_count)
        ]


>>>>>>> fd7e3885
class OTUFactory(ModelFactory[OTUBase]):
    """OTU Factory with quasi-realistic data."""

    __faker__ = Faker()

    __faker__.add_provider(AccessionProvider)
    __faker__.add_provider(BusinessProvider)
    __faker__.add_provider(OrganismProvider)
    __faker__.add_provider(SequenceProvider)

    __random_seed__ = RANDOM_SEED

    plan = Use(PlanFactory.build)

    acronym = PostGenerated(derive_acronym)
    """Generate an acronym for the OTU derived from its name."""

<<<<<<< HEAD
    @post_generated
    @classmethod
    def isolates(cls, plan: Plan) -> list[IsolateBase]:
        """Derive a list of isolates from a plan."""
        isolates = []
=======
    id = Use(__faker__.uuid4, cast_to=None)
    """Generate a UUID."""
>>>>>>> fd7e3885

    legacy_id = Use(__faker__.legacy_id)
    """Generate an 8-character unique identifier as used in virtool-cli."""

    name = Use(__faker__.organism)
    """Generate a realistic name for a plant virus."""

    @classmethod
    def excluded_accessions(cls) -> set[str]:
        """Generate a set of excluded accessions."""
        return set()

    @classmethod
    def taxid(cls) -> int:
        """Generate a realistic taxonomy ID."""
        return cls.__faker__.random_int(1000, 999999)

    @post_generated
    @classmethod
    def isolates(cls, plan: MultipartitePlan) -> list[IsolateBase]:
        """Derive a list of isolates from a plan."""
        isolates = []

        for _ in range(cls.__faker__.random_int(2, 5)):
            sequences = [
                SequenceFactory.build(segment=str(segment.name))
                for segment in plan.segments
            ]

            isolates.append(IsolateFactory.build(sequences=sequences))

        return isolates

    @post_generated
    @classmethod
    def repr_isolate(cls, isolates: list[RepoIsolate]) -> UUID4:
        """Derive a representative isolate from a list of OTUs."""
        return cls.__faker__.random_element(isolates).id

    @post_generated
    @classmethod
    def sequences(cls, isolates: list[RepoIsolate]) -> list[RepoSequence]:
        """Derive a list of sequences from a list of isolates."""
        return [sequence for isolate in isolates for sequence in isolate.sequences]


@register_fixture
class OTUMinimalFactory(ModelFactory[OTUMinimal]):
    """OTUMinimal Factory with quasi-realistic data."""

    __faker__ = Faker()
    __faker__.add_provider(BusinessProvider)
    __faker__.add_provider(OrganismProvider)

    __random_seed__ = 20

    acronym = PostGenerated(derive_acronym)
    """An acronym for the OTU derived from its name."""

    @classmethod
    def legacy_id(cls) -> str:
        """Generate a realistic 8-character ``legacy_id`` for the OTU."""
        return cls.__faker__.legacy_id()

    @classmethod
    def name(cls) -> str:
        """Generate a realistic name for the OTU."""
        return cls.__faker__.organism()

    @classmethod
    def taxid(cls) -> int:
        """Generate a realistic taxonomy ID."""
        return cls.__faker__.random_int(1000, 999999)<|MERGE_RESOLUTION|>--- conflicted
+++ resolved
@@ -263,7 +263,6 @@
     return "".join([part[0].upper() for part in name.split(" ")])
 
 
-<<<<<<< HEAD
 class SegmentFactory(ModelFactory[Segment]):
     """Segment Factory with quasi-realistic data."""
 
@@ -289,37 +288,6 @@
         return None
 
 
-class PlanFactory(ModelFactory[Plan]):
-    """Plan Factory with quasi-realistic data."""
-
-    __faker__ = Faker()
-
-    __random_seed__ = RANDOM_SEED
-
-    @classmethod
-    def segments(cls) -> list[Segment]:
-        """Return a set of quasi-realistic segments."""
-
-        if cls.__faker__.random_int(0, 10) > 5:
-            return [SegmentFactory.build(name=None, required=SegmentRule.REQUIRED)]
-
-        segment_name_keys = "ABCDEF"
-
-        mock_segments = []
-
-        for i in range(cls.__faker__.random_int(2, 5)):
-            mock_segments.append(
-                SegmentFactory.build(
-                    name=SegmentName(prefix="DNA", key=segment_name_keys[i]),
-                    required=SegmentRule.REQUIRED,
-                )
-            )
-
-        return mock_segments
-
-
-@register_fixture
-=======
 class SequenceFactory(ModelFactory[RepoSequence]):
     """Sequence factory with quasi-realistic data."""
 
@@ -349,6 +317,36 @@
     def accession(cls) -> Accession:
         """Generate a quasi-realistic accession."""
         return Accession(key=cls.__faker__.accession(), version=1)
+
+
+class PlanFactory(ModelFactory[Plan]):
+    """A Polyfactory that generates valid instwances of :class:`Plan`.
+
+    The factory generates a random number of segments, with a 75% chance of generating a
+    monopartite plan.
+    """
+
+    __faker__ = Faker()
+
+    __random_seed__ = RANDOM_SEED
+
+    @classmethod
+    def segments(cls) -> list[Segment]:
+        """Return a set of quasi-realistic segments."""
+        # The segment represent a monopartite OTU 75% of the time.
+        if cls.__faker__.random_int(0, 3):
+            return [SegmentFactory.build(name=None, required=SegmentRule.REQUIRED)]
+
+        segment_count = cls.__faker__.random_int(2, 5)
+        segment_name_keys = "ABCDEF"
+
+        return [
+            SegmentFactory.build(
+                name=SegmentName(prefix="DNA", key=segment_name_keys[i]),
+                required=SegmentRule.REQUIRED,
+            )
+            for i in range(segment_count)
+        ]
 
 
 class IsolateFactory(ModelFactory[IsolateBase]):
@@ -384,7 +382,6 @@
         ]
 
 
->>>>>>> fd7e3885
 class OTUFactory(ModelFactory[OTUBase]):
     """OTU Factory with quasi-realistic data."""
 
@@ -397,41 +394,17 @@
 
     __random_seed__ = RANDOM_SEED
 
-    plan = Use(PlanFactory.build)
-
     acronym = PostGenerated(derive_acronym)
     """Generate an acronym for the OTU derived from its name."""
-
-<<<<<<< HEAD
-    @post_generated
-    @classmethod
-    def isolates(cls, plan: Plan) -> list[IsolateBase]:
-        """Derive a list of isolates from a plan."""
-        isolates = []
-=======
-    id = Use(__faker__.uuid4, cast_to=None)
-    """Generate a UUID."""
->>>>>>> fd7e3885
-
-    legacy_id = Use(__faker__.legacy_id)
-    """Generate an 8-character unique identifier as used in virtool-cli."""
-
-    name = Use(__faker__.organism)
-    """Generate a realistic name for a plant virus."""
 
     @classmethod
     def excluded_accessions(cls) -> set[str]:
         """Generate a set of excluded accessions."""
         return set()
 
-    @classmethod
-    def taxid(cls) -> int:
-        """Generate a realistic taxonomy ID."""
-        return cls.__faker__.random_int(1000, 999999)
-
-    @post_generated
-    @classmethod
-    def isolates(cls, plan: MultipartitePlan) -> list[IsolateBase]:
+    @post_generated
+    @classmethod
+    def isolates(cls, plan: Plan) -> list[IsolateBase]:
         """Derive a list of isolates from a plan."""
         isolates = []
 
@@ -445,6 +418,18 @@
 
         return isolates
 
+    id = Use(__faker__.uuid4, cast_to=None)
+    """Generate a UUID."""
+
+    legacy_id = Use(__faker__.legacy_id)
+    """Generate an 8-character unique identifier as used in virtool-cli."""
+
+    name = Use(__faker__.organism)
+    """Generate a realistic name for a plant virus."""
+
+    plan = Use(PlanFactory.build)
+    """Generate a quasi-realistic plan for the OTU."""
+
     @post_generated
     @classmethod
     def repr_isolate(cls, isolates: list[RepoIsolate]) -> UUID4:
@@ -457,6 +442,11 @@
         """Derive a list of sequences from a list of isolates."""
         return [sequence for isolate in isolates for sequence in isolate.sequences]
 
+    @classmethod
+    def taxid(cls) -> int:
+        """Generate a realistic taxonomy ID."""
+        return cls.__faker__.random_int(1000, 999999)
+
 
 @register_fixture
 class OTUMinimalFactory(ModelFactory[OTUMinimal]):
