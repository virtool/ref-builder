import datetime

import pytest
from syrupy import SnapshotAssertion

from ref_builder.ncbi.client import NCBIClient
from ref_builder.utils import Accession


class TestFetchGenbank:
    @pytest.mark.ncbi()
    def test_fetch_genbank_records_from_ncbi(
        self,
        snapshot: SnapshotAssertion,
        uncached_ncbi_client: NCBIClient,
    ):
        accessions = ["NC_036587", "MT240513", "AB017504"]

        assert all(
            uncached_ncbi_client.cache.load_genbank_record(accession) is None
            for accession in accessions
        )

        assert uncached_ncbi_client.fetch_genbank_records(accessions) == snapshot

        assert all(
            uncached_ncbi_client.cache.load_genbank_record(accession)
            for accession in accessions
        )

    def test_fetch_genbank_records_from_cache(
        self,
        snapshot: SnapshotAssertion,
        scratch_ncbi_client: NCBIClient,
    ):
        assert (
            scratch_ncbi_client.fetch_genbank_records(
                ["NC_036587", "MT240513", "AB017504"],
            )
            == snapshot
        )

    @pytest.mark.ncbi()
    def test_fetch_partially_cached_genbank_records(
        self,
        snapshot: SnapshotAssertion,
        uncached_ncbi_client: NCBIClient,
    ):
        """Test that the client can fetch records when some are cached and some aren't.

        Start by fetching one accession, then ensure it was cached. Then, fetch is again
        along with two other accessions.
        """
        assert uncached_ncbi_client.cache.load_genbank_record("NC_036587") is None
        assert uncached_ncbi_client.fetch_genbank_records(["NC_036587"])
        assert uncached_ncbi_client.cache.load_genbank_record("NC_036587")

        assert (
            uncached_ncbi_client.fetch_genbank_records(
                ["NC_036587", "MT240513", "AB017504"],
            )
            == snapshot
        )

    @pytest.mark.ncbi()
    def test_fetch_non_existent_accession(self, scratch_ncbi_client: NCBIClient):
        """Test that the client returns an empty list when the fetched accession does
        not exist.
        """
        assert scratch_ncbi_client.fetch_genbank_records(["paella"]) == []


class TestClientFetchRawGenbank:
    @pytest.mark.ncbi()
    @pytest.mark.parametrize(
        "accessions",
        [
            ["AB017504", "MH200607", "MK431779", "NC_003355"],
            ["NC_036587", "MT240513", "MT240490"],
        ],
    )
    def test_fetch_raw_via_accessions(self, accessions: list[str]):
        records = NCBIClient.fetch_unvalidated_genbank_records(accessions)

        for record in records:
            assert record.get("GBSeq_locus")
            assert record.get("GBSeq_sequence")

    @pytest.mark.ncbi()
    @pytest.mark.parametrize(
        "accessions",
        [
            ["paella", "MH200607", "MK431779", "NC_003355"],
            ["friday", "MT240513", "MT240490"],
        ],
    )
    def test_fetch_raw_via_accessions_partial(self, accessions: list[str]):
        records = NCBIClient.fetch_unvalidated_genbank_records(accessions)

        assert len(records) == len(accessions) - 1

        for record in records:
            assert record.get("GBSeq_locus", None)
            assert record.get("GBSeq_sequence", None)

    @pytest.mark.ncbi()
    def test_fetch_raw_via_accessions_fail(self):
        records = NCBIClient.fetch_unvalidated_genbank_records(
            ["friday", "paella", "111"],
        )

        assert not records


@pytest.mark.ncbi()
class TestFetchAccessionsByTaxid:
    """Test NCBI ESearch interface functionality."""

    def test_ok(self):
        """Test that the client can fetch accessions by taxid."""
        assert NCBIClient.fetch_accessions_by_taxid(1198450) == [
            "NC_038797.1",
            "NC_038796.1",
            "JQ821387.1",
            "JQ821386.1",
        ]

    def test_nonexistent(self):
        """Test that the client returns an empty list when the taxid does not exist."""
        assert NCBIClient.fetch_accessions_by_taxid(99999999) == []

    def test_giant_ok(self):
        """Test that the client returns a list of results when the accession list
        is long enough to force pagination.
        """
        assert len(NCBIClient.fetch_accessions_by_taxid(12585)) > 1000

<<<<<<< HEAD
    def test_esearch_limit_by_length(self, uncached_ncbi_client: NCBIClient):
=======
    def test_refseq_limit(self, uncached_ncbi_client: NCBIClient):
        """Test that RefSeq-only searches return only RefSeq accessions."""

        for raw_accession in NCBIClient.fetch_accessions_by_taxid(438782, refseq_only=True):
            assert raw_accession[:3] == "NC_"

    def test_esearch_limit(self, uncached_ncbi_client: NCBIClient):
>>>>>>> 71ecbf77
        """Test that narrow search terms fetch a smaller subset of accessions
        than wide search terms.
        """
        taxid = 12232

        segment_length = 9591

        wide_filtered_accessions = set(
            uncached_ncbi_client.fetch_accessions_by_taxid(
                taxid,
                sequence_min_length=segment_length - 6,
                sequence_max_length=segment_length + 6,
            )
        )

        assert all(
            [
                segment_length - 6 <= len(record.sequence) <= segment_length + 6
                for record in uncached_ncbi_client.fetch_genbank_records(
                    wide_filtered_accessions
                )
            ]
        )

        narrow_filtered_accessions = set(
            NCBIClient.fetch_accessions_by_taxid(
                taxid,
                sequence_min_length=segment_length - 1,
                sequence_max_length=segment_length + 1,
            )
        )

        assert all(
            [
                segment_length - 1 <= len(record.sequence) <= segment_length + 1
                for record in uncached_ncbi_client.fetch_genbank_records(
                    narrow_filtered_accessions
                )
            ]
        )

        assert narrow_filtered_accessions.issubset(wide_filtered_accessions)

        assert wide_filtered_accessions - narrow_filtered_accessions

    def test_esearch_limit_by_date(self, uncached_ncbi_client: NCBIClient):
        """Test that a more recent modification date search term fetches a smaller subset of accessions"""
        taxid = 12232

        unfiltered_accessions = set(
            uncached_ncbi_client.fetch_accessions_by_taxid(taxid)
        )

        after_2024_accessions = set(
            NCBIClient.fetch_accessions_by_taxid(
                taxid,
                modification_date_start=datetime.date(year=2024, month=1, day=1),
            )
        )

        assert len(after_2024_accessions) < len(unfiltered_accessions)

        assert after_2024_accessions.issubset(unfiltered_accessions)

        after_2025_accessions = set(
            NCBIClient.fetch_accessions_by_taxid(
                taxid,
                modification_date_start=datetime.date(year=2025, month=1, day=1),
            )
        )

        assert len(after_2025_accessions) < len(after_2024_accessions)

        assert after_2025_accessions.issubset(after_2024_accessions)


@pytest.mark.ncbi()
class TestFetchTaxonomy:
    def test_ok(
        self,
        snapshot: SnapshotAssertion,
        uncached_ncbi_client: NCBIClient,
    ):
        """Test that the client can fetch a taxonomy record and that it is cached."""
        # Make sure the taxid is not cached.
        assert uncached_ncbi_client.cache.load_taxonomy(1198450) is None

        # Fetch the taxonomy record and check its contents.
        assert uncached_ncbi_client.fetch_taxonomy_record(1198450) == snapshot

        # Make sure the taxid is now cached.
        assert uncached_ncbi_client.cache.load_taxonomy(1198450)

    def test_not_found(self, uncached_ncbi_client: NCBIClient):
        """Test that the client returns None when the taxid does not exist."""
        assert uncached_ncbi_client.fetch_taxonomy_record(99999999) is None


@pytest.mark.ncbi()
def test_fetch_taxonomy_by_name():
    """Test that the client can fetch a taxid by name."""
    assert (
        NCBIClient.fetch_taxonomy_id_by_name("Rhynchosia golden mosaic virus") == 117198
    )


@pytest.mark.ncbi()
def test_fetch_spelling():
    """Test that the client can fetch the correct spelling of a virus name."""
    assert (
        NCBIClient.fetch_spelling(name="Angelica bush stunt virus")
        == "angelica bushy stunt virus"
    )


def test_filter_accessions():
    """Test that accession filter only allows valid versioned accessions to pass."""
    assert NCBIClient.filter_accessions(
        ["friday", "paella", "111", "NC_038797.1", "NO_000001"]
    ) == {Accession("NC_038797", 1)}<|MERGE_RESOLUTION|>--- conflicted
+++ resolved
@@ -135,17 +135,13 @@
         """
         assert len(NCBIClient.fetch_accessions_by_taxid(12585)) > 1000
 
-<<<<<<< HEAD
-    def test_esearch_limit_by_length(self, uncached_ncbi_client: NCBIClient):
-=======
     def test_refseq_limit(self, uncached_ncbi_client: NCBIClient):
         """Test that RefSeq-only searches return only RefSeq accessions."""
 
         for raw_accession in NCBIClient.fetch_accessions_by_taxid(438782, refseq_only=True):
             assert raw_accession[:3] == "NC_"
 
-    def test_esearch_limit(self, uncached_ncbi_client: NCBIClient):
->>>>>>> 71ecbf77
+    def test_esearch_limit_by_length(self, uncached_ncbi_client: NCBIClient):
         """Test that narrow search terms fetch a smaller subset of accessions
         than wide search terms.
         """
