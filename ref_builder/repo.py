--- conflicted
+++ resolved
@@ -28,33 +28,11 @@
     Event,
     EventData,
     EventQuery,
-<<<<<<< HEAD
-    RepoQuery,
-    OTUQuery,
-=======
->>>>>>> fb9e1dc9
     IsolateQuery,
     OTUQuery,
     RepoQuery,
     SequenceQuery,
 )
-<<<<<<< HEAD
-from ref_builder.events.repo import (
-    CreateRepo,
-    CreateRepoData,
-)
-from ref_builder.events.otu import (
-    CreateOTU,
-    CreateOTUData,
-    CreatePlan,
-    CreatePlanData,
-    UpdateAllowedAccessions,
-    UpdateAllowedAccessionsData,
-    SetReprIsolate,
-    SetReprIsolateData,
-)
-=======
->>>>>>> fb9e1dc9
 from ref_builder.events.isolate import (
     CreateIsolate,
     CreateIsolateData,
@@ -70,8 +48,8 @@
     CreateOTUData,
     CreatePlan,
     CreatePlanData,
-    ExcludeAccession,
-    ExcludeAccessionData,
+    UpdateAllowedAccessions,
+    UpdateAllowedAccessionsData,
     SetRepresentativeIsolate,
     SetRepresentativeIsolateData,
 )
@@ -783,13 +761,8 @@
                     "DeleteIsolate": DeleteIsolate,
                     "DeleteSequence": DeleteSequence,
                     "CreatePlan": CreatePlan,
-<<<<<<< HEAD
-                    "SetReprIsolate": SetReprIsolate,
+                    "SetRepresentativeIsolate": SetRepresentativeIsolate,
                     "UpdateAllowedAccessions": UpdateAllowedAccessions,
-=======
-                    "SetRepresentativeIsolate": SetRepresentativeIsolate,
-                    "ExcludeAccession": ExcludeAccession,
->>>>>>> fb9e1dc9
                 }[loaded["type"]]
 
                 return cls(**loaded)
