--- conflicted
+++ resolved
@@ -753,7 +753,6 @@
         """
         return self._index.get_id_by_taxid(taxid)
 
-<<<<<<< HEAD
     def get_otu_id_by_partial(self, partial: str) -> uuid.UUID | None:
         """Return the UUID of the OTU starting with the given ``partial`` string.
         Raise a ValueErrror if more than one matching OTU id is found.
@@ -768,7 +767,7 @@
             raise ValueError("Partial ID segment must be at least 8 characters long.")
 
         return self._index.get_id_by_partial(partial)
-=======
+
     def get_isolate_id_by_partial(self, partial: str) -> uuid.UUID | None:
         """Return the UUID of the isolate starting with the given ``partial`` string.
         Raise a ValueErrror if more than one matching isolate id is found.
@@ -782,7 +781,6 @@
             raise ValueError("Isolate ID partial length < 8.")
 
         return self._index.get_isolate_id_by_partial(partial)
->>>>>>> 4d3bec21
 
     def _rehydrate_otu(self, events: Iterator[Event]) -> RepoOTU:
         event = next(events)
