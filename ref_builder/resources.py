import datetime
from typing import Any
from uuid import UUID

from pydantic import UUID4, BaseModel, field_serializer, field_validator

from ref_builder.schema import OTUSchema
from ref_builder.utils import Accession, DataType, IsolateName


class RepoMeta(BaseModel):
    """Represents the metadata for a Virtool reference repository."""

    id: UUID4
    """The repository id."""

    created_at: datetime.datetime
    """The date and time the repository was created."""

    data_type: DataType
    """The repository data type."""

    name: str
    """The repository name."""

    organism: str
    """The repository organism."""


class RepoSequence(BaseModel):
    """Represents a sequence in a Virtool reference repository."""

    id: UUID4
    """The sequence id."""

    accession: Accession
    """The sequence accession."""

    definition: str
    """The sequence definition."""

    legacy_id: str | None
    """A string based ID carried over from a legacy Virtool reference repository.

    It the sequence was not migrated from a legacy repository, this will be `None`.
    """

    sequence: str
    """The sequence."""

    segment: str
    """The sequence segment."""

    @field_validator("accession", mode="before")
    def convert_accession(cls: "RepoSequence", value: Any) -> Accession:
        """Convert the accession to an Accession object."""
        if isinstance(value, Accession):
            return value

        if isinstance(value, str):
            return Accession.from_string(value)

        raise ValueError(f"Invalid type for accession: {type(value)}")

    @field_serializer("accession")
    def serialize_accession(self, accession: Accession) -> str:
        """Serialize the accession to a string."""
        return str(accession)


class RepoIsolate(BaseModel):
    """Represents an isolate in a Virtool reference repository."""

<<<<<<< HEAD
    id: UUID
    """The isolate id."""

    name: IsolateName
    """The isolate's source name metadata."""

    sequences: list[RepoSequence]
    legacy_id: str | None

    def __init__(
        self,
        uuid: UUID,
        name: IsolateName,
        sequences: list[RepoSequence] | None = None,
        legacy_id: str | None = None,
    ) -> None:
        """Initialize a new isolate."""
        self.name = name
        """The isolate's source name metadata."""
=======
    id: UUID4
    """The isolate id."""

    legacy_id: str | None
    """A string based ID carried over from a legacy Virtool reference repository.
>>>>>>> dc3e1f23

    It the isolate was not migrated from a legacy repository, this will be `None`.
    """

    name: IsolateName
    """The isolate's source name metadata."""

    sequences: list[RepoSequence]

    _sequences_by_accession: dict[str, RepoSequence] = {}
    """A dictionary of sequences indexed by accession"""

    def __init__(self, **data) -> None:
        super().__init__(**data)

        self._sequences_by_accession = {
            sequence.accession.key: sequence for sequence in data.get("sequences", [])
        }
        self._sequences_by_id = {
            sequence.id: sequence for sequence in (self.sequences or [])
        }

    @field_serializer("name")
    def serialize_name(self, name: IsolateName) -> dict[str, str]:
        """Serialize the isolate name."""
        return {
            "type": name.type,
            "value": name.value,
        }

    @field_validator("name", mode="before")
    def convert_name(cls: "RepoIsolate", value: Any) -> IsolateName:
        """Convert the name to an IsolateName object."""
        if isinstance(value, IsolateName):
            return value

        if isinstance(value, dict):
            return IsolateName(**value)

        raise ValueError(f"Invalid type for name: {type(value)}")

    @property
    def accessions(self) -> set[str]:
        """A set of accession numbers for sequences in the isolate."""
        return set(self._sequences_by_accession.keys())

    @property
    def sequence_ids(self) -> set[UUID]:
        """A set of UUIDs for sequences in the isolate."""
        return {sequence.id for sequence in self.sequences}

    def add_sequence(self, sequence: RepoSequence) -> None:
        """Add a sequence to the isolate."""
        self.sequences.append(
            sequence,
        )

        self._sequences_by_accession[sequence.accession.key] = sequence
        self._sequences_by_id[sequence.id] = sequence

    def replace_sequence(
        self,
        sequence: RepoSequence,
        replaced_sequence_id: UUID,
    ) -> None:
        """Replace a sequence with the given ID with a new sequence."""
        self.add_sequence(sequence)
        self.delete_sequence(replaced_sequence_id)

        self._sequences_by_accession[sequence.accession.key] = sequence
        self._sequences_by_id[sequence.id] = sequence

        self._update_sequence_lookups()

    def delete_sequence(self, sequence_id: UUID) -> None:
        """Delete a sequence from a given isolate."""
        sequence = self.get_sequence_by_id(sequence_id)

        if not sequence:
            raise ValueError("This sequence ID does not exist")

        self._sequences_by_accession.pop(sequence.accession.key)
        self._sequences_by_id.pop(sequence_id)

        for sequence in self.sequences:
            if sequence.id == sequence_id:
                self.sequences.remove(sequence)

    def get_sequence_by_accession(
        self,
        accession: str,
    ) -> RepoSequence | None:
        """Return a sequence with the given accession if it exists in the isolate,
        else None.
        """
        return self._sequences_by_accession.get(accession)

    def get_sequence_by_id(self, sequence_id: UUID) -> RepoSequence | None:
        if sequence_id not in self.sequence_ids:
            return None

        for sequence in self.sequences:
            if sequence.id:
                return sequence

        return None


class RepoOTU(BaseModel):
    """Represents an OTU in a Virtool reference repository."""

    id: UUID4
    """The OTU id."""

    acronym: str
    """The OTU acronym (eg. TMV for Tobacco mosaic virus)."""

    excluded_accessions: set[str]
    """A set of accessions that should not be retrieved in future fetch operations."""

    isolates: list[RepoIsolate]
    """Isolates contained in this OTU."""

    legacy_id: str | None
    """A string based ID carried over from a legacy Virtool reference repository."""

    name: str
    """The name of the OTU (eg. TMV for Tobacco mosaic virus)"""

    repr_isolate: UUID4 | None
    """The UUID of the representative isolate of this OTU"""

    schema: OTUSchema
    """The schema of the OTU"""

    taxid: int
    """The NCBI Taxonomy id for this OTU."""

    _isolates_by_id: dict[UUID4:RepoIsolate]
    """A dictionary of isolates indexed by isolate UUID"""

    def __init__(self, **data) -> None:
        super().__init__(**data)
        self._isolates_by_id = {isolate.id: isolate for isolate in self.isolates}

    @property
    def accessions(self) -> set[str]:
        """A set of accessions contained in this isolate."""
        return set().union(*(isolate.accessions for isolate in self.isolates))

    @property
    def blocked_accessions(self) -> set[str]:
        """Accessions that should not be considered for addition to the OTU.

        This includes accessions that already exist in the OTU and accessions that have
        been explicitly excluded.
        """
        return self.accessions | self.excluded_accessions

    @property
    def isolate_ids(self) -> set[UUID4]:
        """A set of UUIDs for isolates in the OTU."""
        return set(self._isolates_by_id.keys())

    @property
    def sequence_ids(self) -> set[UUID]:
        """A set of UUIDs for sequences in the OTU."""
        return set().union(*(isolate.sequence_ids for isolate in self.isolates))

    def add_isolate(self, isolate: RepoIsolate) -> None:
        """Add an isolate to the OTU."""
        self.isolates.append(isolate)
        self._isolates_by_id[isolate.id] = isolate

    def add_sequence(self, sequence: RepoSequence, isolate_id: UUID4) -> None:
        """Add a sequence to a given isolate."""
        self.get_isolate(isolate_id).add_sequence(sequence)

    def delete_isolate(self, isolate_id: UUID4) -> None:
        """Remove an isolate from the OTU."""
        self._isolates_by_id.pop(isolate_id)

        for isolate in self.isolates:
            if isolate.id == isolate_id:
                self.isolates.remove(isolate)
                break

    def delete_sequence(self, sequence_id: UUID4, isolate_id: UUID4) -> None:
        """Delete a sequence from a given isolate. Used only for rehydration."""
        self.get_isolate(isolate_id).delete_sequence(sequence_id)

    def get_isolate(self, isolate_id: UUID4) -> RepoIsolate | None:
        """Get isolate associated with a given ID.

        Returns None if no such isolate exists.

        :param isolate_id: The UUID of the isolate to retrieve
        :return: the isolate or ``None``
        """
        return self._isolates_by_id.get(isolate_id)

    def get_isolate_id_by_name(self, name: IsolateName) -> UUID4 | None:
        """Get the ID for the isolate with the passed ``name``.

        Returns None if no such isolate exists.

        :param name: The name of the isolate to retrieve
        :return: The isolate ID or ``None``

        """
        for isolate in self.isolates:
            if isolate.name == name:
                return isolate.id

        return None

    def get_sequence_by_accession(
        self,
        accession: str,
    ) -> RepoSequence | None:
        """Return a sequence corresponding to given accession
        if it exists in this OTU.
        """
        if accession not in self.accessions:
            return None

        for isolate in self.isolates:
            if (sequence := isolate.get_sequence_by_accession(accession)) is not None:
                return sequence

        raise ValueError(f"Accession {accession} found in index, but not in data")

    def get_sequence_id_hierarchy_from_accession(
        self,
        accession: str,
    ) -> tuple[UUID4, UUID4] | tuple[None, None]:
        """Return the isolate ID and sequence ID of a given accession."""
        if accession not in self.accessions:
            return None, None

        for isolate in self.isolates:
            if (sequence := isolate.get_sequence_by_accession(accession)) is not None:
                return isolate.id, sequence.id

        raise ValueError(f"Accession {accession} found in index, but not in data")

    def replace_sequence(
        self,
        sequence: RepoSequence,
        isolate_id: UUID4,
        replaced_sequence_id: UUID4,
    ) -> None:
        """Replace a sequence with the given ID with a new sequence."""
        self.get_isolate(isolate_id).replace_sequence(sequence, replaced_sequence_id)<|MERGE_RESOLUTION|>--- conflicted
+++ resolved
@@ -71,33 +71,11 @@
 class RepoIsolate(BaseModel):
     """Represents an isolate in a Virtool reference repository."""
 
-<<<<<<< HEAD
-    id: UUID
-    """The isolate id."""
-
-    name: IsolateName
-    """The isolate's source name metadata."""
-
-    sequences: list[RepoSequence]
-    legacy_id: str | None
-
-    def __init__(
-        self,
-        uuid: UUID,
-        name: IsolateName,
-        sequences: list[RepoSequence] | None = None,
-        legacy_id: str | None = None,
-    ) -> None:
-        """Initialize a new isolate."""
-        self.name = name
-        """The isolate's source name metadata."""
-=======
     id: UUID4
     """The isolate id."""
 
     legacy_id: str | None
     """A string based ID carried over from a legacy Virtool reference repository.
->>>>>>> dc3e1f23
 
     It the isolate was not migrated from a legacy repository, this will be `None`.
     """
