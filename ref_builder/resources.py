import datetime
from dataclasses import dataclass
from typing import Any
from uuid import UUID

from pydantic import BaseModel

from ref_builder.schema import OTUSchema
from ref_builder.utils import Accession, DataType, IsolateName


class RepoMeta(BaseModel):
    """Represents the metadata for a Virtool reference repository."""

    id: UUID
    """The repository id."""

    created_at: datetime.datetime
    """The date and time the repository was created."""

    data_type: DataType
    """The repository data type."""

    name: str
    """The repository name."""

    organism: str
    """The repository organism."""


@dataclass
class RepoSequence:
    """Represents a sequence in a Virtool reference repository."""

    id: UUID
    """The sequence id."""

    accession: Accession
    """The sequence accession."""

    definition: str
    """The sequence definition."""

    legacy_id: str | None
    """A string based ID carried over from a legacy Virtool reference repository.

    It the sequence was not migrated from a legacy repository, this will be `None`.
    """

    sequence: str
    """The sequence."""

    segment: str
    """The sequence segment."""

    @classmethod
    def from_dict(cls, standard_dict: dict):
        return RepoSequence(
            id=standard_dict["id"],
            accession=Accession.from_string(standard_dict["accession"]),
            definition=standard_dict["definition"],
            sequence=standard_dict["sequence"],
            segment=standard_dict.get("segment", ""),
            legacy_id=standard_dict.get("legacy_id"),
        )

    def dict(self) -> dict[str, Any]:
        """Return a dictionary representation of the sequence."""
        return {
            "id": self.id,
            "accession": str(self.accession),
            "definition": self.definition,
            "legacy_id": self.legacy_id,
            "sequence": self.sequence,
            "segment": self.segment,
        }


class RepoIsolate:
    """Represents an isolate in a Virtool reference repository."""

    def __init__(
        self,
        uuid: UUID,
        name: IsolateName,
        sequences: list[RepoSequence] | None = None,
        legacy_id: str | None = None,
    ) -> None:
        """Initialize a new isolate."""
        self.id = uuid
        """The isolate id."""

        self.name = name
        """The isolate's source name metadata."""

        self._sequences_by_accession = (
            {}
            if sequences is None
            else {sequence.accession.key: sequence for sequence in sequences}
        )
        """A dictionary of sequences indexed by accession"""

        self.legacy_id = legacy_id
        """A string based ID carried over from a legacy Virtool reference repository.

        It the isolate was not migrated from a legacy repository, this will be `None`.
        """

        self.__hash__ = None

    @classmethod
    def from_dict(cls, data: dict[str, Any]) -> "RepoIsolate":
        """Build a new isolate from .dict() output."""
        return RepoIsolate(
            uuid=data["id"],
            name=IsolateName(type=data["name"]["type"], value=data["name"]["value"]),
            sequences=data.get("sequences"),
            legacy_id=data.get("legacy_id"),
        )

    @property
    def sequences(self) -> list[RepoSequence]:
        """A list of sequences in this isolate."""
        return list(self._sequences_by_accession.values())

    @property
    def accessions(self) -> set[str]:
        """A set of accession numbers for sequences in the isolate."""
        return set(self._sequences_by_accession.keys())

    @property
    def sequence_ids(self) -> set[UUID]:
        """A set of UUIDs for sequences in the isolate."""
        return {sequence.id for sequence in self.sequences}

    def __repr__(self) -> str:
        """Return a string representation of the isolate."""
        return (
            "EventSourcedRepoIsolate("
            f"{self.id}, type={self.name.type}, name={self.name.value}, "
            f"accessions={self.accessions})"
        )

    def add_sequence(self, sequence: RepoSequence) -> None:
        """Add a sequence to the isolate."""
        self._sequences_by_accession[sequence.accession.key] = sequence

    def replace_sequence(
        self,
        sequence: RepoSequence,
        replaced_sequence_id: UUID,
    ) -> None:
        """Replace a sequence with the given ID with a new sequence."""
        self.add_sequence(sequence)
        self.delete_sequence(replaced_sequence_id)

    def delete_sequence(self, sequence_id: UUID) -> None:
        """Delete a sequence from a given isolate."""
        if sequence_id not in self.sequence_ids:
            raise ValueError("This sequence ID does not exist")

        sequence = self.get_sequence_by_id(sequence_id)

        self._sequences_by_accession.pop(sequence.accession.key)

    def get_sequence_by_accession(
        self,
        accession: str,
    ) -> RepoSequence | None:
        """Return a sequence with the given accession if it exists in the isolate,
        else None.
        """
        return self._sequences_by_accession.get(accession)

    def get_sequence_by_id(self, sequence_id: UUID) -> RepoSequence | None:
        if sequence_id not in self.sequence_ids:
            return None

        for sequence in self.sequences:
            if sequence.id:
                return sequence

        return None

    def dict(self, exclude_contents: bool = False):
        isolate_dict = {
            "id": self.id,
            "legacy_id": self.legacy_id,
            "name": {"type": self.name.type, "value": self.name.value},
        }

        if not exclude_contents:
            isolate_dict["sequences"] = [sequence.dict() for sequence in self.sequences]

        return isolate_dict

    def __eq__(self, other: "RepoIsolate") -> bool:
        if type(other) is not RepoIsolate:
            return False

        if self.id != other.id:
            return False

        if self.name.type != other.name.type:
            return False

        if self.name.value != other.name.value:
            return False

        if self.accessions != other.accessions:
            return False

        for accession in self.accessions:
            if self.get_sequence_by_accession(
                accession,
            ) != other.get_sequence_by_accession(accession):
                return False

        return True


class RepoOTU:
    """Represents an OTU in a Virtool reference repository."""

    def __init__(
        self,
        uuid: UUID,
        taxid: int,
        name: str,
        schema: OTUSchema,
        acronym: str = "",
        legacy_id: str | None = None,
        excluded_accessions: list[str] | None = None,
        isolates: list[RepoIsolate] | None = None,
        repr_isolate: UUID | None = None,
    ):
        self.id = uuid
        """The OTU id."""

        self.taxid = taxid
        """The NCBI Taxonomy id for this OTU."""

        self.name = name
        """The name of the OTU (eg. TMV for Tobacco mosaic virus)"""

        self.acronym = acronym
        """The OTU acronym (eg. TMV for Tobacco mosaic virus)."""

        self.legacy_id = legacy_id
        """A string based ID carried over from a legacy Virtool reference repository."""

        self.schema = schema
        """The schema of the OTU"""

        self.excluded_accessions = (
            set() if excluded_accessions is None else set(excluded_accessions)
        )
        """A set of accessions that should not be retrieved
        in future fetch operations"""

        self._isolates_by_id = (
            {} if isolates is None else {isolate.id: isolate for isolate in isolates}
        )
        """A dictionary of isolates indexed by isolate UUID"""

        self.repr_isolate = repr_isolate
        """The UUID of the representative isolate of this OTU"""

        self.__hash__ = None

    @classmethod
    def from_dict(cls, data: dict[str, Any]) -> "RepoOTU":
        """Build a new OTU from .dict() output."""
        return RepoOTU(
            uuid=data["id"],
            taxid=data["taxid"],
            name=data["name"],
            acronym=data.get("acronym"),
            schema=data.get("schema"),
            isolates=data.get("isolates"),
            repr_isolate=data.get("repr_isolate"),
        )

    @property
    def isolates(self) -> list[RepoIsolate]:
        """Isolates contained in this OTU."""
        return list(self._isolates_by_id.values())

    @property
    def isolate_ids(self) -> set[UUID]:
        """A set of UUIDs for isolates in the OTU."""
        return set(self._isolates_by_id.keys())

    @property
    def accessions(self) -> set[str]:
        """A set of accessions contained in this isolate."""
        accessions = set()
        for isolate in self.isolates:
            accessions.update(isolate.accessions)

        return accessions

    @property
    def sequence_ids(self) -> set[UUID]:
        """A set of UUIDs for sequences in the OTU."""
        sequence_ids = set()
        for isolate in self.isolates:
            sequence_ids.update(isolate.sequence_ids)

        return sequence_ids

    @property
    def blocked_accessions(self) -> set[str]:
        """Accessions that should not be considered for addition to the OTU.

        This includes accessions that already exist in the OTU and accessions that have
        been explicitly excluded.
        """
        return self.accessions | self.excluded_accessions

    def __repr__(self) -> str:
        """Return a shorthand representation of the OTU's contents."""
        return (
            f"EventSourcedRepoOTU(id='{self.id}', taxid='{self.taxid}', "
            f"name={self.name}, "
            f"schema={self.schema}, "
            f"repr_isolate={self.repr_isolate}, "
            f"accessions={list(self.accessions)})"
        )

    def add_isolate(self, isolate: RepoIsolate) -> None:
        """Add an isolate to the OTU."""
        self._isolates_by_id[isolate.id] = isolate

    def add_sequence(self, sequence: RepoSequence, isolate_id: UUID) -> None:
        """Add a sequence to a given isolate."""
        self._isolates_by_id[isolate_id].add_sequence(sequence)

    def replace_sequence(
        self,
        sequence: RepoSequence,
        isolate_id: UUID,
        replaced_sequence_id: UUID,
    ) -> None:
        """Replace a sequence with the given ID with a new sequence."""
        self._isolates_by_id[isolate_id].replace_sequence(
<<<<<<< HEAD
            sequence, replaced_sequence_id
=======
            sequence,
            replaced_sequence_id,
>>>>>>> a1ca9fb5
        )

    def delete_sequence(self, sequence_id: UUID, isolate_id: UUID) -> None:
        """Delete a sequence from a given isolate. Used only for rehydration."""
        self._isolates_by_id[isolate_id].delete_sequence(sequence_id)

    def get_isolate(self, isolate_id: UUID) -> RepoIsolate | None:
        """Get isolate associated with a given ID.

        Returns None if no such isolate exists.

        :param isolate_id: The UUID of the isolate to retrieve
        :return: the isolate or ``None``
        """
        return self._isolates_by_id.get(isolate_id)

    def remove_isolate(self, isolate_id: UUID) -> None:
        """Remove an isolate from the OTU."""
        self._isolates_by_id.pop(isolate_id)

    def get_sequence_by_accession(
        self,
        accession: str,
    ) -> RepoSequence | None:
        """Return a sequence corresponding to given accession
        if it exists in this OTU.
        """
        if accession not in self.accessions:
            return None

        for isolate in self.isolates:
            if (sequence := isolate.get_sequence_by_accession(accession)) is not None:
                return sequence

        raise ValueError(f"Accession {accession} found in index, but not in data")

    def get_sequence_id_hierarchy_from_accession(
        self,
        accession: str,
    ) -> tuple[UUID, UUID] | tuple[None, None]:
        """Return the isolate ID and sequence ID of a given accession."""
        if accession not in self.accessions:
            return None, None

        for isolate in self.isolates:
            if (sequence := isolate.get_sequence_by_accession(accession)) is not None:
                return isolate.id, sequence.id

        raise ValueError(f"Accession {accession} found in index, but not in data")

    def get_isolate_id_by_name(self, name: IsolateName) -> UUID | None:
        """Get the ID for the isolate with the passed ``name``.

        Returns None if no such isolate exists.

        :param name: The name of the isolate to retrieve
        :return: The isolate ID or ``None``

        """
        for isolate in self.isolates:
            if isolate.name == name:
                return isolate.id

        return None

    def dict(self, exclude_contents: bool = False):
        otu_dict = {
            "id": self.id,
            "acronym": self.acronym,
            "excluded_accessions": list(self.excluded_accessions),
            "repr_isolate": self.repr_isolate,
            "legacy_id": self.legacy_id,
            "name": self.name,
            "schema": self.schema.model_dump() if self.schema is not None else None,
            "taxid": self.taxid,
        }

        if not exclude_contents:
            otu_dict["isolates"] = [
                isolate.dict(exclude_contents=False) for isolate in self.isolates
            ]

        return otu_dict

    def __eq__(self, other: "RepoOTU") -> bool:
        """Check if this OTU is equal to ``other``."""
        for isolate_id in self.isolate_ids:
            if self.get_isolate(isolate_id) != other.get_isolate(isolate_id):
                return False

        return (
            isinstance(other, RepoOTU)
            and self.accessions == other.accessions
            and self.acronym == other.acronym
            and self.id == other.id
            and self.isolate_ids == other.isolate_ids
            and self.legacy_id == other.legacy_id
            and self.name == other.name
            and self.taxid == other.taxid
            and self.repr_isolate == other.repr_isolate
            and self.schema == other.schema
        )<|MERGE_RESOLUTION|>--- conflicted
+++ resolved
@@ -344,12 +344,8 @@
     ) -> None:
         """Replace a sequence with the given ID with a new sequence."""
         self._isolates_by_id[isolate_id].replace_sequence(
-<<<<<<< HEAD
-            sequence, replaced_sequence_id
-=======
             sequence,
             replaced_sequence_id,
->>>>>>> a1ca9fb5
         )
 
     def delete_sequence(self, sequence_id: UUID, isolate_id: UUID) -> None:
