--- conflicted
+++ resolved
@@ -191,29 +191,9 @@
     isolates = defaultdict(dict)
 
     for record in records:
-<<<<<<< HEAD
-        try:
-            isolate_name = _extract_isolate_name_from_record(record)
-
-            if isolate_name is None:
-                logger.debug(
-                    "RefSeq record does not contain sufficient source data "
-                    " for automatic inclusion. Add this record manually.",
-                    accession=record.accession,
-                    definition=record.definition,
-                    source_data=record.source,
-                )
-                continue
-
-            versioned_accession = Accession.from_string(record.accession_version)
-            isolates[isolate_name][versioned_accession] = record
-
-        except ValueError:
-=======
         isolate_name = _get_isolate_name(record)
         if isolate_name is None:
             # Assume this is a monopartite OTU and do not group.
->>>>>>> 4e223d39
             continue
 
         versioned_accession = Accession.from_string(record.accession_version)
