--- conflicted
+++ resolved
@@ -4,28 +4,11 @@
 
 import click
 import structlog
-from click import Context
 
 from ref_builder.cli.validate import validate_no_duplicate_accessions
 from ref_builder.console import print_otu, print_otu_list
 from ref_builder.options import ignore_cache_option, path_option
 from ref_builder.otu.create import create_otu
-<<<<<<< HEAD
-from ref_builder.otu.isolate import (
-    add_and_name_isolate,
-    add_genbank_isolate,
-    add_unnamed_isolate,
-)
-from ref_builder.otu.modify import (
-    add_segments_to_plan,
-    exclude_accessions_from_otu,
-    resize_monopartite_plan,
-    set_representative_isolate,
-)
-from ref_builder.otu.update import auto_update_otu, promote_otu_accessions
-from ref_builder.otu.utils import RefSeqConflictError
-from ref_builder.plan import SegmentName, SegmentRule
-=======
 from ref_builder.otu.modify import (
     add_segments_to_plan,
     allow_accessions_into_otu,
@@ -34,8 +17,7 @@
     set_representative_isolate,
 )
 from ref_builder.otu.update import auto_update_otu, promote_otu_accessions
-from ref_builder.plan import SegmentRule, SegmentName
->>>>>>> 083f9938
+from ref_builder.plan import SegmentName, SegmentRule
 from ref_builder.repo import Repo
 from ref_builder.utils import IsolateName, IsolateNameType
 
@@ -116,68 +98,25 @@
     print_otu_list(Repo(path).iter_minimal_otus())
 
 
-<<<<<<< HEAD
-@otu.command(name="fetch")
-@click.argument("TAXID", type=int)
-@path_option
-def otu_fetch(path: Path, taxid: int) -> None:
-    """Fetch all new isolates for an OTU."""
-    repo = Repo(path)
-
-=======
-@otu.command(
-    name="update",
-)  # type: ignore
+@otu.command(name="update")
 @ignore_cache_option
 @click.pass_context
 @click.argument("TAXID", type=int)
 def otu_auto_update(path: Path, taxid: int, ignore_cache: bool) -> None:
     """Update an OTU with the latest data from NCBI."""
     repo = Repo(path)
->>>>>>> 083f9938
     otu_ = repo.get_otu_by_taxid(taxid)
 
     if otu_ is None:
         click.echo(f"OTU not found for Taxonomy ID {taxid}.", err=True)
-<<<<<<< HEAD
-        sys.exit(1)
-
-    auto_update_otu(repo, otu_)
-
-
-@otu.group(invoke_without_command=True)
-@click.argument("TAXID", type=int)
-@path_option
-@click.pass_context
-def update(ctx: Context, path: Path, taxid: int) -> None:
-    """Update the specified OTU with new data."""
-    repo = Repo(path)
-
-    ctx.ensure_object(dict)
-    ctx.obj = {
-        "REPO": repo,
-        "TAXID": taxid,
-    }
-
-    if not repo.get_otu_id_by_taxid(taxid):
-        click.echo(f"OTU {taxid} not found.", err=True)
-        sys.exit(1)
-
-    if ctx.invoked_subcommand is None:
-        click.echo(ctx.get_help())
-
-
-@update.command(name="promote")  # type: ignore
-=======
         click.echo(f'Run "virtool otu create {taxid} --autofill" instead.')
         sys.exit(1)
 
     auto_update_otu(repo, otu_, ignore_cache=ignore_cache)
 
 
-@otu.command(name="promote")  # type: ignore
-@path_option
->>>>>>> 083f9938
+@otu.command(name="promote")
+@path_option
 @ignore_cache_option
 @click.argument("TAXID", type=int)
 def otu_promote_accessions(
